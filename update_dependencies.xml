--- conflicted
+++ resolved
@@ -1,11 +1,6 @@
 <project name="Update Dependencies" default="update">
-<<<<<<< HEAD
     <property name="jb.buildserver.build.id" value="5177179"/>
     <property name="public.buildserver.build.id" value="188174"/>
-=======
-    <property name="jb.buildserver.build.id" value="5222002"/>
-    <property name="public.buildserver.build.id" value="190403"/>
->>>>>>> d5f10d52
 
     <condition property="os.tag" value="win.zip">
         <os family="windows"/>
@@ -279,7 +274,6 @@
                     <get src="${content.base.url}/core/trove4j.jar" dest="${core}/trove4j.jar" usetimestamp="true"/>
                     <!--<get src="${content.base.url}/core/snappy-java-1.0.5.jar" dest="${core}/snappy-java-1.0.5.jar" usetimestamp="true"/>-->
 
-<<<<<<< HEAD
                     <get src="${content.base.url}/jps/groovy-jps-plugin.jar" dest="${jps}/groovy-jps-plugin.jar" usetimestamp="true"/>
                     <get src="${content.base.url}/jps/groovy_rt.jar" dest="${jps}/groovy_rt.jar" usetimestamp="true"/>
                     <get src="${content.base.url}/jps/jdom.jar" dest="${jps}/jdom.jar" usetimestamp="true"/>
@@ -295,35 +289,6 @@
                     <get src="${content.base.url}/jps/util.jar" dest="${jps}/util.jar" usetimestamp="true"/>
 
                     <get src="${content.base.url}/jps/test/jps-build-test.jar" dest="${jps-test}/jps-build-test.jar" usetimestamp="true"/>
-=======
-                    <get src="${content.base.url}/jps/standalone-jps-IC-${idea.build.number}.zip"
-                         dest="dependencies/download/standalone-jps.zip"
-                         usetimestamp="true"/>
-
-                    <property name="jps.extracted.dir" value="dependencies/download/standalone-jps"/>
-                    <unzip src="dependencies/download/standalone-jps.zip" dest="${jps.extracted.dir}"/>
-
-                    <copy todir="${jps}" flatten="true">
-                        <resources>
-                            <file file="${jps.extracted.dir}/groovy-jps-plugin.jar"/>
-                            <file file="${jps.extracted.dir}/groovy_rt.jar"/>
-                            <file file="${jps.extracted.dir}/jdom.jar"/>
-                            <file file="${jps.extracted.dir}/jgoodies-forms.jar"/>
-                            <file file="${jps.extracted.dir}/jna.jar"/>
-                            <file file="${jps.extracted.dir}/jps-builders.jar"/>
-                            <file file="${jps.extracted.dir}/jps-model.jar"/>
-                            <file file="${jps.extracted.dir}/log4j.jar"/>
-                            <file file="${jps.extracted.dir}/nanoxml-2.2.3.jar"/>
-                            <file file="${jps.extracted.dir}/protobuf-2.5.0.jar"/>
-                            <file file="${jps.extracted.dir}/trove4j.jar"/>
-                            <file file="${jps.extracted.dir}/ui-designer-jps-plugin.jar"/>
-                            <file file="${jps.extracted.dir}/util.jar"/>
-                        </resources>
-                    </copy>
-
-                    <get src="${content.base.url}/jps/jps-build-test-IC-${idea.build.number}.jar" dest="${jps-test}/jps-build-test.jar"
-                         usetimestamp="true"/>
->>>>>>> d5f10d52
 
                     <get src="${content.base.url}/${idea.archive.name}" dest="dependencies/download/${idea.archive.name}" usetimestamp="true"/>
                     
